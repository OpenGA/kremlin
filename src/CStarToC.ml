(** Converting from C* to C abstract syntax. *)

open C
open CStar
open Idents
open KPrint

let any = 
  Cast (Constant (K.UInt8, "0"), Pointer Void)

(* Turns the ML declaration inside-out to match the C reading of a type. *)
let rec mk_spec_and_decl name (t: typ) (k: C.declarator -> C.declarator): C.type_spec * C.declarator =
  match t with
  | Pointer t ->
      mk_spec_and_decl name t (fun d -> Pointer (k d))
  | Array (t, size) ->
      mk_spec_and_decl name t (fun d -> Array (k d, mk_expr size))
  | Function (t, ts) ->
      mk_spec_and_decl name t (fun d -> Function (k d, List.map (fun t -> mk_spec_and_decl "" t (fun d -> d)) ts))
  | Int w ->
      Int w, k (Ident name)
  | Void ->
      Void, k (Ident name)
  | Qualified l ->
      Named (string_of_lident l), k (Ident name)
  | Z ->
      Named "mpz_t", k (Ident name)
  | Bool ->
      Named "bool", k (Ident name)
  | Struct (struct_name, fields) ->
      Struct (struct_name, List.map (fun (name, typ) ->
        let spec, decl = mk_spec_and_declarator name typ in
        spec, None, [ decl, None ]
      ) fields), k (Ident name)

and mk_spec_and_declarator name t =
  mk_spec_and_decl name t (fun d -> d)

and mk_spec_and_declarator_f name ret_t params =
  mk_spec_and_decl name ret_t (fun d -> Function (d, List.map (fun (n, t) -> mk_spec_and_decl n t (fun d -> d)) params))

(* Enforce the invariant that declarations are wrapped in compound statements
 * and cannot appear "alone". *)
and mk_compound_if (stmts: C.stmt list): C.stmt =
  match stmts with
  | [ Decl _ ] ->
      Compound stmts
  | [ stmt ] ->
      stmt
  | _ ->
      Compound stmts

and ensure_compound (stmts: C.stmt list): C.stmt =
  match stmts with
  | [ Compound _ as stmt ] ->
      stmt
  | _ ->
      Compound stmts

and mk_stmt (stmt: stmt): C.stmt list =
  match stmt with
  | Return e ->
      [ Return (Some (mk_expr e)) ]

  | Ignore e ->
      [ Expr (mk_expr e) ]

  | Decl (binder, BufCreate (init, size)) ->
      (* In the case where this is a buffer creation in the C* meaning, then we
       * declare a fixed-length array; this is an "upcast" from pointer type to
       * array type, in the C sense. *)
      let t = match binder.typ with
        | Pointer t -> Array (t, size)
        | _ -> failwith "impossible"
      in
<<<<<<< HEAD
      let maybe_init: C.init option = match init with
        | Constant ((_, "0") as k) ->
            begin match !Options.vla with
            | true -> None
            | false -> Some (Initializer [ Expr (C.Constant k) ])
            end
        | Cast (Constant ((_,"0") as k), _) ->
           begin match !Options.vla with
           | true -> None
           | false -> Some (Initializer [ Expr (C.Constant k)])
           end
        | _ -> failwith "[mk_stmt]: non zero-initialized arrays not supported"
=======
      let module T = struct type init = Nope | Memset | Forloop end in
      let (maybe_init, init_type): C.init option * T.init = match init, size with
        | Constant ((_, "0") as k), Constant _ ->
            (* The only case the we can initialize statically is a known, static
             * size _and_ a zero initializer. *)
            Some (Initializer [ InitExpr (C.Constant k) ]), T.Nope
        | Constant ((_, "0")), _ ->
            None, T.Memset
        | _ ->
            None, T.Forloop
>>>>>>> bd391311
      in
      let spec, decl = mk_spec_and_declarator binder.name t in
      let extra_stmt: C.stmt list =
        match init_type with
        | T.Memset ->
            [ Expr (Call (Name "memset", [
                Name binder.name;
                Constant (K.UInt8, "0");
                Op2 (K.Mult,
                  mk_expr size,
                  Sizeof (Index (Name binder.name, Constant (K.UInt8, "0"))))]))]
        | T.Nope ->
            [ ]
        | T.Forloop ->
            (* Note: only works if the length and initial value are pure
             * computations... which F* guarantees! *)
            [ For (
                (Int K.Int, None, [ Ident "i", Some (InitExpr (Constant (K.Int, "0")))]),
                Op2 (K.Lt, Name "i", mk_expr size),
                Op1 (K.PreIncr, Name "i"),
                Expr (Op2 (K.Assign, Index (Name binder.name, Name "i"), mk_expr init)))]
      in
      Decl (spec, None, [ decl, maybe_init ]) :: extra_stmt

  | Decl (binder, BufCreateL inits) ->
      let t = match binder.typ with
        | Pointer t -> Array (t, Constant (Constant.of_int (List.length inits)))
        | _ -> failwith "impossible"
      in
      let spec, decl = mk_spec_and_declarator binder.name t in
      [ Decl (spec, None, [ decl, Some (Initializer (List.map (fun e ->
        InitExpr (mk_expr e)
      ) inits))])]

  | Decl (binder, Struct (_typ, fields)) ->
      let spec, decl = mk_spec_and_declarator binder.name binder.typ in
      let init = initializer_of_fields fields in
      [ Decl (spec, None, [ decl, Some (Initializer init) ]) ]

  | Decl (binder, e) ->
      let spec, decl = mk_spec_and_declarator binder.name binder.typ in
      let init: init option = match e with Any -> None | _ -> Some (InitExpr (mk_expr e)) in
      [ Decl (spec, None, [ decl, init ]) ]

  | IfThenElse (e, b1, b2) ->
      if List.length b2 > 0 then
        [ IfElse (mk_expr e, mk_compound_if (mk_stmts b1), mk_compound_if (mk_stmts b2)) ]
      else
        [ If (mk_expr e, mk_compound_if (mk_stmts b1)) ]

  | Assign (e1, e2) ->
      [ Expr (Assign (mk_expr e1, mk_expr e2)) ]

  | BufWrite (e1, e2, e3) ->
      [ Expr (Assign (Index (mk_expr e1, mk_expr e2), mk_expr e3)) ]

  | BufBlit (e1, e2, e3, e4, e5) ->
      [ Expr (Call (Name "memcpy", [
        Op2 (K.Add, mk_expr e3, mk_expr e4);
        Op2 (K.Add, mk_expr e1, mk_expr e2);
        Op2 (K.Mult, mk_expr e5, Sizeof (Index (mk_expr e1, Constant (K.UInt8, "0"))))])) ]

  | Abort ->
      [ Expr (Call (Name "exit", [ Constant (K.UInt8, "255") ])) ]

  | While (e1, e2) ->
      [ While (mk_expr e1, mk_compound_if (mk_stmts e2)) ]

  | PushFrame | PopFrame ->
      failwith "[mk_stmt]: nested frames not supported"

and mk_stmts stmts: C.stmt list =
  let mk = KList.map_flatten mk_stmt in
  match stmts with
  | PushFrame :: stmts ->
      begin match List.rev stmts with
      | PopFrame :: stmts ->
          [ Compound (mk (List.rev stmts)) ]
      | _ ->
          failwith "[mk_stmts]: unmatched push_frame"
      end
  | _ ->
      mk stmts

and mk_expr (e: expr): C.expr =
  match e with
  | Call (Op o, [ e ]) ->
      Op1 (o, mk_expr e)

  | Call (Op o, [ e1; e2 ]) ->
      Op2 (o, mk_expr e1, mk_expr e2)

  | Call (e, es) ->
      Call (mk_expr e, List.map mk_expr es)

  | Var ident ->
      Name ident

  | Qualified lident ->
      Name (string_of_lident lident)

  | Constant k ->
      Constant k

  | BufCreate _ | BufCreateL _ ->
      failwith "[mk_expr]: Buffer.create; Buffer.createl may only appear as let ... = Buffer.create"

  | BufRead (e1, e2) ->
      Index (mk_expr e1, mk_expr e2)

  | BufSub (e1, e2) ->
      Op2 (K.Add, mk_expr e1, mk_expr e2)

  | Cast (e, t) ->
      Cast (mk_type t, mk_expr e)

  | Any ->
      mk_expr any

  | Op _ ->
      failwith "[mk_expr]: op should've been caught"

  | Bool b ->
      Bool b

  | Struct (name, fields) ->
      let inits = initializer_of_fields fields in
      (* TODO really properly specify C's type_name! *)
      CompoundLiteral ((Named name, Ident ""), inits)

  | Field (e, field) ->
      MemberAccess (mk_expr e, field)


and initializer_of_fields fields =
  List.map (function
    | Some field, e -> Designated (Dot field, mk_expr e)
    | None, e -> InitExpr (mk_expr e)
  ) fields


and mk_type t =
  (* hack alert *)
  mk_spec_and_declarator "" t

(** .c files include their own header *)
let mk_decl_or_function (d: decl): C.declaration_or_function option =
  match d with
  | Type _ ->
      None

  | Function (return_type, name, parameters, body) ->
      begin try
        let parameters = List.map (fun { name; typ } -> name, typ) parameters in
        let spec, decl = mk_spec_and_declarator_f name return_type parameters in
        let body = ensure_compound (mk_stmts body) in
        Some (Function ((spec, None, [ decl, None ]), body))
      with e ->
        beprintf "Fatal exception raised in %s\n" name;
        raise e
      end

  | Global (name, t, expr) ->
      let t = match t with Function _ -> Pointer t | _ -> t in
      let spec, decl = mk_spec_and_declarator name t in
      let expr = mk_expr expr in
      Some (Decl (spec, None, [ decl, Some (InitExpr expr) ]))


let mk_program decls =
  KList.filter_map mk_decl_or_function decls

let mk_files files =
  List.map (fun (name, program) -> name, mk_program program) files


let mk_stub_or_function (d: decl): C.declaration_or_function =
  match d with
  | Type (name, t) ->
      let spec, decl = mk_spec_and_declarator name t in
      Decl (spec, Some Typedef, [ decl, None ])

  | Function (return_type, name, parameters, _) ->
      begin try
        let parameters = List.map (fun { name; typ } -> name, typ) parameters in
        let spec, decl = mk_spec_and_declarator_f name return_type parameters in
        Decl (spec, None, [ decl, None ])
      with e ->
        beprintf "Fatal exception raised in %s\n" name;
        raise e
      end

  | Global (name, t, _) ->
      let t = match t with Function _ -> Pointer t | _ -> t in
      let spec, decl = mk_spec_and_declarator name t in
      Decl (spec, Some Extern, [ decl, None ])


let mk_header decls =
  List.map mk_stub_or_function decls

let mk_headers files =
  List.map (fun (name, program) -> name, mk_header program) files<|MERGE_RESOLUTION|>--- conflicted
+++ resolved
@@ -73,23 +73,10 @@
         | Pointer t -> Array (t, size)
         | _ -> failwith "impossible"
       in
-<<<<<<< HEAD
-      let maybe_init: C.init option = match init with
-        | Constant ((_, "0") as k) ->
-            begin match !Options.vla with
-            | true -> None
-            | false -> Some (Initializer [ Expr (C.Constant k) ])
-            end
-        | Cast (Constant ((_,"0") as k), _) ->
-           begin match !Options.vla with
-           | true -> None
-           | false -> Some (Initializer [ Expr (C.Constant k)])
-           end
-        | _ -> failwith "[mk_stmt]: non zero-initialized arrays not supported"
-=======
       let module T = struct type init = Nope | Memset | Forloop end in
       let (maybe_init, init_type): C.init option * T.init = match init, size with
-        | Constant ((_, "0") as k), Constant _ ->
+        | Constant ((_, "0") as k), Constant _
+        | Cast (Constant ((_, "0") as k), _), Constant _ ->
             (* The only case the we can initialize statically is a known, static
              * size _and_ a zero initializer. *)
             Some (Initializer [ InitExpr (C.Constant k) ]), T.Nope
@@ -97,7 +84,6 @@
             None, T.Memset
         | _ ->
             None, T.Forloop
->>>>>>> bd391311
       in
       let spec, decl = mk_spec_and_declarator binder.name t in
       let extra_stmt: C.stmt list =
